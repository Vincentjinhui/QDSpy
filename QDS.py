#!/usr/bin/env python
# -*- coding: utf-8 -*-
"""
QDSpy module - stimulus script API

This is a simple Python software for scripting and presenting stimuli
for visual neuroscience. It is based on QDS, currently uses OpenGL via
pyglet for graphics. It primarly targets Windows, but may also run on
other operating systems

Copyright (c) 2013-2019 Thomas Euler
All rights reserved.
"""
# ---------------------------------------------------------------------
__author__ 	= "code@eulerlab.de"

import os
os.environ['PYGAME_HIDE_SUPPORT_PROMPT'] = "hide"

import time
import sys
from   datetime import datetime
import QDSpy_global as glo
import QDSpy_stim as stm
import QDSpy_stim_support as ssp
import QDSpy_config as cfg

# ---------------------------------------------------------------------
_Stim   = stm.Stim()

# ---------------------------------------------------------------------
def Initialize(_sName="noname", _sDescr="nodescription", _runMode=1):
  """
  Initializes the QDS library. Needs to be called **before** any other
  QDS command is used.

  =============== ==================================================
  Parameters:
  =============== ==================================================
  _sName          | stimulus name
  _sDescr         | description of stimulus (optional)
  _runMode        | 0=just re-compile,
                  | 1=run stimulus if script unchanged
  =============== ==================================================
  """
  _Stim.clear()
  _Stim.nameStr   = _sName
  _Stim.descrStr  = _sDescr
  _Stim.ErrC      = stm.StimErrC.ok
  _Stim.tStart    = time.time()
  _Stim.isRunSect = False
  _Stim.Conf      = cfg.Config()

  # Parse command-line arguments
  #
  fName           = (os.path.splitext(os.path.basename(sys.argv[0])))[0]
  fNameOnlyDir    = os.path.dirname(sys.argv[0])
  _Stim.fNameDir  = fNameOnlyDir +"/" +fName
  fNameDir_py     = _Stim.fNameDir +".py"
  fNameDir_pk     = _Stim.fNameDir +".pickle"
  args            = cfg.getParsedArgv()

  # Display startup message and return if running the up-to-date stimulus
  # immediately is not requested
  #
  ssp.Log.write("***", glo.QDSpy_versionStr +
                " Compiler - " +glo.QDSpy_copyrightStr)
  ssp.Log.write(" ", "Initializing ...")
  if _runMode == 0:
    return

  # Check if pickle-file is current, if so, run the stimulus without
  # recompiling
  #
  tLastUpt_py     = datetime.fromtimestamp(os.path.getmtime(fNameDir_py))
  try:
    tLastUpt_pick = datetime.fromtimestamp(os.path.getmtime(fNameDir_pk))
    if tLastUpt_pick > tLastUpt_py and not args.compile:
<<<<<<< HEAD
      #pythonPath  = os.environ.get("PYTHONPATH", "").split(";")[1]
      pythonPath  = os.environ.get("PYTHONPATH", "").split(";")[0]
=======
      pythonPath  = os.environ.get("PYTHONPATH", "").split(";")[1]
>>>>>>> 4852fa12
      if len(pythonPath) > 0:
        pythonPath += "\\"
      ssp.Log.write("INFO", "Script has not changed, running stimulus now ...")
      os.system("python "+ pythonPath +"QDSpy_core.py -t={0} {1} {2}"
                .format(args.timing, "-v" if args.verbose else "", fName))
      exit()
  except WindowsError:
    pass

# ---------------------------------------------------------------------
def GetDefaultRefreshRate():
  """
  Returns the refresh rate (in Hz) defined in the QDS configuration files.
  """
  _Stage = cfg.Config().createStageFromConfig()
  return _Stage.scrReqFreq_Hz

# ---------------------------------------------------------------------
def GetStimulusPath():
  """
  Returns the current path of the stimulus folder. Use this function
  to make sure that the script can locate user-provided accessory files
  (e.g. a random number series for a noise stimulus):

  .. code-block:: python

    path = QDS.getStimulusPath()
    file = open(path +"/parameters.txt", "r")
  """
  return os.path.split(os.path.abspath(_Stim.fNameDir))[0]

# ---------------------------------------------------------------------
def GetRandom(_seed):
  """
  Returns a random number in the interval [0, 1) at runtime using the
<<<<<<< HEAD
  random.random() function.

=======
  random.random() function. 
  
>>>>>>> 4852fa12
  =============== ==================================================
  Parameters:
  =============== ==================================================
  _seed           | 'None' or an integer value (see random.seed()
                  | for more information)
  =============== ==================================================
  """
  try:
    _Stim.getRandom(_seed)

  except stm.StimException as e:
    ssp.Log.write("ERROR", "GetRandom: {0}, {1}".format(e.value, e))
  return _Stim.LastErrC

# ---------------------------------------------------------------------
def LogUserParameters(_dict):
  """
  Writes a user-defined set of parameters to the history and log file.

  =============== ==================================================
  Parameters:
  =============== ==================================================
  _dict           | dictionary with parameters
                  | as key-value pairs
  =============== ==================================================

  Example for such a user parameter entry as it appears in the history
  and log file:

  .. code-block:: python

    20151220_135948    DATA {'nTrials': 1, 'dxStim_um': 1000}
  """
  try:
    _Stim.logUserParameters(_dict)

  except stm.StimException as e:
    ssp.Log.write("ERROR", "logUserParameters: {0}, {1}".format(e.value, e))
  return _Stim.LastErrC

# ---------------------------------------------------------------------
def SetColorLUTEntry (_index, _rgb):
  """
  Redefines an entry in the colour lookup table (LUT), allowing to linearize
  the intensity range of a display.

  Note that it alters the gamma LUT at **run-time**
  (see section :doc:`how_QDSpy_works`) on the operation system-side, that is
  for *all* connected display devices, including the screen that shows the
  GUI.

  When the program ends, a linear gamma LUT will be automatically restored.

  While this adjustment is completely independent of the color mode setting
  (see :py:func:`QDS.setColorMode`), it is only meaningful for color modes
  0 and 1, and not for special lightcrafter modes. Therefore, LUT corrections
  will not be applied to stimuli using color modes >1.

  =============== ==================================================
  Parameters:
  =============== ==================================================
  _index          | LUT index, 0..255
  _rgb            | new LUT entries as tuple (r, g, b)
                  | with r,g,b in 0..255
  =============== ==================================================
  """
  try:
    _Stim.setColorLUTEntry(_index, _rgb)

  except stm.StimException as e:
    ssp.Log.write("ERROR", "LUT_changeEntry(Ex): {0}, {1}".format(e.value, e))
  return _Stim.LastErrC

# ---------------------------------------------------------------------
def SetColorMode(_depth_bit, _shift_bit=(0,0,0),
                 _mode=stm.ColorMode.range0_255):
  """
  Set color mode and bit depth as well as bit offset.

  .. note:: Note that this conversion happens at **compile-time**
            (see section :doc:`how_QDSpy_works`). Changing the mode requires
            recompilation of the script to affect presentation.

  Bit depth and offset each are defined by color (as (r,b,b) tuple). All
  color values are scaled by the given bit depth and then bitwise left-
  shifted by the given offset. For example, when color mode is 0..255
  (see below), "red" is scaled:

  .. code-block:: python

    r_new = (r/255 x(2^BitDepth_r -1)) << BitShift_r

  =============== ==================================================
  Parameters:
  =============== ==================================================
  _depth_bit      | bit depth as tuple (dr, bg, bb)
  _shift_bit      | bit offsets are tuple (or, og, ob)
  _mode           | 0=color in "gun" values, 0..255
                  | 1=color as fraction, 0..1
                  | 2=LightCrafter mode B9G9
  =============== ==================================================

  **LightCrafter modes (EXPERIMENTAL)**

  (here, _depth_bit and _shift_bit are ignored.)

  * Mode B9G9: black+8 grey levels for green and blue LEDs (dichromatic), with
    blanks (=red LED) for laser-scanning (700 us LED +1400 us blank),
    8 lines (=16.667 ms) per stimulus frame (=60 Hz)
  * ...

  """
  if isinstance(_depth_bit, tuple) and len(_depth_bit) == 3:
    _Stim.bitDepth  = _depth_bit

  if isinstance(_shift_bit, tuple) and len(_shift_bit) == 3:
    _Stim.bitShift  = _shift_bit

  if _mode in [stm.ColorMode.range0_255, stm.ColorMode.range0_1,
               stm.ColorMode.LC_G9B9]:
    _Stim.colorMode = _mode

# ---------------------------------------------------------------------
def StartScript():
  """
  Start of the stimulus run section. No definitions are allowed after
  this command. Must be called before QDS commands that generate
  stimulus scenes are called.
  """
  # ...
  ssp.Log.write("ok", "{0} object(s) defined.".format(len(_Stim.ObjList)))
  ssp.Log.write("ok", "{0} shader(s) defined.".format(len(_Stim.ShList)))
  ssp.Log.write(" ",   "Generating scenes ...")
  _Stim.isRunSect = True
  return

# ---------------------------------------------------------------------
def Loop(_nRepeats, _func):
  """
  Loops the stimulus sequence generated by the given function.

  Note that _func is called only once and the loop is coded in the
  actual compiled stimulus; this can be used to keep compilation time
  short and reduces the copiled stimulus file size.

  =============== ==================================================
  Parameters:
  =============== ==================================================
  _nRepeats       | >0 number of repeats, <0 indefinitely
  _func           | python function that scripts a stimulus
  =============== ==================================================
  """
  _Stim.loopBegin(_nRepeats)
  _func()
  _Stim.loopEnd()
  return

# ---------------------------------------------------------------------
def EndScript():
  """
  Must be called after all stimulus scenes have been created, i.e.
  at the end of the script.
  """
  ssp.Log.write("ok", "{0} scene(s) defined.".format(_Stim.nSce))

  # Compile stimulus
  #
  _Conf  = cfg.Config()
  _Stage = _Conf.createStageFromConfig()
  _Stim.compile(_Stage)

  # Save compiled stimulus code to a pickle file
  #
  """
  sPath         = os.path.basename(main.__file__)
  sFName, sFExt = os.path.splitext(sPath)
  """
  _Stim.save(_Stim.fNameDir)

  ssp.Log.write("ok", "... done in {0:.3f} s"
                .format(time.time() -_Stim.tStart))

# ---------------------------------------------------------------------
def DefObj_BoxEx(_iobj, _dx, _dy, _enShader=0):
  """
  Defines a box object and if shaders can be used for this object.

  =============== ==================================================
  Parameters:
  =============== ==================================================
  _iobj           | object index
  _dx,_dy         | box width and height in µm
  _enShader       | 0=disable shaders (default)
                  | 1=disable shaders,
                  | see :py:func:`QDS.SetObjShader`
  =============== ==================================================
  """
  try:
    if _Stim.isRunSect:
      _Stim.LastErrC = stm.StimErrC.noDefsInRunSection
      raise stm
    if len(_Stim.ObjList) == 0:
      ssp.Log.write(" ", "Defining objects ...")

    _Stim.defObj_box(_iobj, _dx, _dy, _enShader)

  except stm.StimException as e:
    ssp.Log.write("ERROR", "DefObj_Box(Ex): {0}, {1}".format(e.value, e))
  return _Stim.LastErrC

# - - - - - - - - - - - - - - - - - - - - - - - - - - - - - - - - - - -
def DefObj_Box(_iobj, _dx, _dy, _angle=0.0):
  """
  See :py:func:`QDS.DefObj_BoxEx`

  .. note:: Note that "_angle" is depreciated and ignored in QDSpy. The
            angle of an object is now set in the render command.
  """
  if _angle != 0:
    ssp.Log.write("WARNING", "DefObj_Box: 'angle' is depreciated")
  DefObj_BoxEx(_iobj, _dx, _dy, 0)


# ---------------------------------------------------------------------
def DefObj_SectorEx(_iobj, _r, _offs, _angle, _awidth, _astep=None,
                    _enShader=0):
  """
  Defines a sector object and if shaders can be used for this object.

  =============== ==================================================
  Parameters:
  =============== ==================================================
  _iobj           | object index
  _r              | outer radius (of disk) in um
  _offs           | inner radius (=radius of center "hole")
                  | in um (0 ≤ offs < r)
  _angle          | rotation angle in degrees
                  | (of the center of the arc)
  _awidth         | width of sector
                  | (angle, in degrees)
  _astep          | "smoothness" of the arc
                  | (1° <= _astep <= 90)
                  | if omitted, _astep is automatically optimized
  _enShader       | 0=disable shaders (default)
                  | 1=disable shaders,
                  | see :py:func:`QDS.SetObjShader`
  =============== ==================================================
  """
  if len(_Stim.ObjList) == 0:
    ssp.Log.write(" ", "Defining objects ...")

  try:
    _Stim.defObj_sector(_iobj, _r, _offs, _angle, _awidth, _astep,
                        _enShader)

  except stm.StimException as e:
    ssp.Log.write("ERROR", "DefObj_Sector(Ex): {0}, {1}".format(e.value, e))
  return _Stim.LastErrC

# - - - - - - - - - - - - - - - - - - - - - - - - - - - - - - - - - - -
def DefObj_Sector(_iobj, _r, _offs, _angle, _awidth, _astep=None):
  """
  See :py:func:`QDS.DefObj_SectorEx`
  """
  DefObj_SectorEx(_iobj, _r, _offs, _angle, _awidth, _astep, 0)


# ---------------------------------------------------------------------
def DefObj_EllipseEx(_iobj, _dx, _dy, _enShader=0):
  """
  Defines an ellipse object.

  =============== ==================================================
  Parameters:
  =============== ==================================================
  _iobj           | object index
  _dx,_dy         | ellipse diameters in µm
  _enShader       | 0=disable shaders (default)
                  | 1=disable shaders,
                  | see :py:func:`QDS.SetObjShader`
  =============== ==================================================
  """
  if len(_Stim.ObjList) == 0:
    ssp.Log.write(" ", "Defining objects ...")

  try:
    _Stim.defObj_ellipse(_iobj, _dx, _dy, _enShader)

  except stm.StimException as e:
    ssp.Log.write("ERROR", "DefObj_Ellipse: {0}, {1}".format(e.value, e))
  return _Stim.LastErrC

  # - - - - - - - - - - - - - - - - - - - - - - - - - - - - - - - - - - -
def DefObj_Ellipse(_iobj, _dx, _dy, _angle=0.0):
  """
  See :py:func:`QDS.DefObj_EllipseEx`

  .. note:: Note that "_angle" is depreciated and ignored in QDSpy. The
            angle of an object is now set in the render command.
  """
  if _angle != 0:
    ssp.Log.write("WARNING", "DefObj_Ellipse: 'angle' is depreciated")
  DefObj_EllipseEx(_iobj, _dx, _dy, 0)


# ---------------------------------------------------------------------
def DefObj_Movie(_iobj, _fName):
  """
  Defines and loads a movie object.

  A movie object consists of two files that have the same name but
  different extensions: a text file (.txt) that describes the dimensions
  of a frame and the number of frames, and an image file that contains
  a montage of all frames (.png, .jpg, ...).

  .. note:: In contrast to QDS, QDSpy considers the **bottom-left frame of
            a montage the first frame** (in QDS it was to top-left frame).
            Therefore, movie montage files have to be adapted. This can
            be easily done in ImageJ:

            1) load the montage into ImageJ
            2) use `Image/Stacks/Tools/Montage To Stack...` to convert the
               montage into a stack
            3) use `Image/Transform/Flip Vertically` to mirror the stack
               along the x axis
            4) use `Image/Stacks/Make Montage...` to convert the stack back
               into a montage
            5) use `Image/Transform/Flip Vertically` again now to mirror the
               montage along the x axis. Now the frame sequence starts with
               the bottom-left frame.


  =============== ==================================================
  Parameters:
  =============== ==================================================
  _iobj           | object index
  _fName          | string with movie file name
                  | (with image file extension)
  =============== ==================================================
  """
  if len(_Stim.ObjList) == 0:
    ssp.Log.write(" ", "Defining objects ...")

  try:
    _Stim.defObj_movie(_iobj, _fName)

  except stm.StimException as e:
    ssp.Log.write("ERROR", "DefObj_Movie: {0}, {1}".format(e.value, e))
  return _Stim.LastErrC

# ---------------------------------------------------------------------
def GetMovieParameters(_iobj):
  """
  Returns a list with the parameters of a movie object or `None`, if
  an error occurs. The movie object must have been loaded.

  =============== ==================================================
  Parameters:
  =============== ==================================================
  _iobj           | object index
  =============== ==================================================

  =============== ==================================================
  Returns:
  =============== ==================================================
  dictionary      | "dxFr", "dyFr", and "nFr"
                  | with dx,dy the frame size in pixels,
                  | and nFr the number of frames
  =============== ==================================================
  """
  params = None
  try:
    params = _Stim.getMovieParams(_iobj)

  except stm.StimException as e:
    ssp.Log.write("ERROR", "getMovieParameters: {0}, {1}".format(e.value, e))
  return params


# ---------------------------------------------------------------------
def DefObj_Video(_iobj, _fName):
  """
  Defines and loads a video object.

  A video object consists of a single file; currently the following
  video format(s) is/are allowed: .avi

  =============== ==================================================
  Parameters:
  =============== ==================================================
  _iobj           | object index
  _fName          | string with video file name
  =============== ==================================================
  """
  if len(_Stim.ObjList) == 0:
    ssp.Log.write(" ", "Defining objects ...")

  try:
    _Stim.defObj_video(_iobj, _fName)

  except stm.StimException as e:
    ssp.Log.write("ERROR", "DefObj_Video: {0}, {1}".format(e.value, e))
  return _Stim.LastErrC

# ---------------------------------------------------------------------
def GetVideoParameters(_iobj):
  """
  Returns a list with the parameters of a video object. The video
  object must have been loaded.

  =============== ==================================================
  Parameters:
  =============== ==================================================
  _iobj           | object index
  =============== ==================================================

  =============== ==================================================
  Returns:
  =============== ==================================================
  dictionary      | "dxFr", "dyFr", "nFr", and "fps"
                  | with dx,dy the frame size in pixels,
                  | nFr the number of frames, and fps
                  | refresh rate in frames per second
  =============== ==================================================
  """
  try:
    params = _Stim.getVideoParams(_iobj)

  except stm.StimException as e:
    ssp.Log.write("ERROR", "getVideoParams: {0}, {1}".format(e.value, e))
  return params


# ---------------------------------------------------------------------
def DefShader(_ishd, _shType):
  """
  Defines a shader. For details, see :doc:`shaderfiles`.

  =============== ==================================================
  Parameters:
  =============== ==================================================
  _ishd           | shader index
  _shType         | string with shader type
                  | (from the shader folder)
  =============== ==================================================
  """
  try:
    if _Stim.isRunSect:
      _Stim.LastErrC = stm.StimErrC.noDefsInRunSection
      raise stm
    if len(_Stim.ObjList) == 0:
      ssp.Log.write(" ", "Defining shaders ...")

    _Stim.defShader(_ishd, _shType)

  except stm.StimException as e:
    ssp.Log.write("ERROR", "DefShader: {0}, {1}".format(e.value, e))
  return _Stim.LastErrC


# ---------------------------------------------------------------------
def SetObjColorEx(_iobjs, _ocols, _alphas=[]):
  """
  Set color of object(s) (not defined for all object types).

  .. attention:: **Extended version**: Number of objects not anymore a
                 parameter - it is determined by the lenght of the object
                 index list -, and allows to define alpha (transparency)
                 values for each object.

  =============== ==================================================
  Parameters:
  =============== ==================================================
  _iobjs          | list of objects,
                  | [o1, o2, ...],
                  | with oX being valid object indices
  _ocols          | list of object colors in RGB values,
                  | [(r1,g1,b1{,u1,v1,w1}),(r2,g2,b2{,u2,v2,w2}), ...],
                  | with 0 <= r,g,b,u,v,w <= 255 and
                  | a tuple length between 3 and 6
  *_oalphas*      | *list of object alpha values, 0..255*
  =============== ==================================================

  In the parameter ``_ocols``, the values beyond ``r,g,b`` are optional;
  they are only relevant in "screen overlay mode" and otherwise ignored.

  *new or changed parameters*
  """
  try:
    if len(_alphas) == 0:
      _alphas = len(_iobjs) *[255]
    _Stim.setObjColor(_iobjs, _ocols, _alphas)

  except stm.StimException as e:
    ssp.Log.write("ERROR", "SetObjColor(Ex): {0}, {1}".format(e.value, e))
  return _Stim.LastErrC

# - - - - - - - - - - - - - - - - - - - - - - - - - - - - - - - - - - -
def SetObjColor(_nobj, _iobjs, _ocols):
  _alphas = len(_iobjs) *[255]
  SetObjColorEx(_iobjs, _ocols, _alphas)

# ---------------------------------------------------------------------
def SetObjColorAlphaByVertex(_iobjs, _oRGBAs):
  """
  Set color and transparency (alpha) of object(s) by vertex
  (not defined for all object types).

  The number of objects is determined by the lenght of the object index list.
  Individual color (RGB) and alpha (A) values are expected as a tuples with 4
  elements (RGBA). For each object, a list of such RGBA tuples is expected,
  the number of tuples per object depends on the object type:

  * box, one RGBA tuple for each corner (n=4)
  * ellipse, RGBA[0]=center, RGBA[1]=circumfence, (n=2)
  * sector (actual sector), RGBA[0]=center, RGBA[1]=circumfence, (n=2)
  * sector (arc), RGBA[0]=outer, RGBA[1]=inner circumfence, (n=2)

  =============== ==================================================
  Parameters:
  =============== ==================================================
  _iobjs          | list of objects,
                  | [o1, o2, ...],
                  | with oX being valid object indices
  _oRGBAs         | list of object colors/transparency as RGBA,
                  | [o1List, o2List, ...],
                  | with o1List := [(r1,g2,b1,a1),(r2, ...), ...]
                  | and 0 <= r,g,b,a <= 255
  =============== ==================================================
  """
  try:
    _Stim.setObjColorAlphaByVertex(_iobjs, _oRGBAs)

  except stm.StimException as e:
    ssp.Log.write("ERROR", "SetObjColorAlphaByVertex: {0}, {1}"
                  .format(e.value, e))
  return _Stim.LastErrC


# ---------------------------------------------------------------------
def SetShaderParams(_ishd, _shParams):
  """
  Sets or changes the parameters of a shader.

  =============== ==================================================
  Parameters:
  =============== ==================================================
  _ishd           | index of existing shader
                  | see :py:func:`QDS.DefShader`
  _shParams       | list of shader parameters,
                  | depending on shader type
  =============== ==================================================

  Parameters by shader type:

  * "SINE_WAVE_GRATING", drifting or stationary sine wave grating.
      [perLen_um, perDur_s, minRGBA, maxRGBA], with:

    - perLen_um, period length, in um
    - perDur_s, period duration, in seconds
    - minRGB, minimum color +tranparency (alpha)
    - maxRGB, maximum color +tranparency (alpha)

  * "SINE_WAVE_GRATING_MIX", like SINE_WAVE_GRATING, but in addition, the
    shader mixes the object color including transparency (RGBA) with the
    grating colours, enabling transparent shader objects.

  """
  try:
    _Stim.setShaderParams(_ishd, _shParams)

  except stm.StimException as e:
    ssp.Log.write("ERROR", "SetShaderParams: {0}, {1}".format(e.value, e))
  return _Stim.LastErrC


# ---------------------------------------------------------------------
def SetObjShader(_iobjs, _ishds):
  """
  Attach shaders to the objects in the list.

  .. attention:: Other than object color, shader assignment cannot be
                 changed during the run section, that is after
                 :py:func:`QDS.StartScript` was called.

  =============== ==================================================
  Parameters:
  =============== ==================================================
  _iobjs          | list of objects,
                  | [o1, o2, ...],
                  | with oX being valid object indices
  _ishds          | list of existing shaders
                  | [s1, s2, ...],
                  | see :py:func:`QDS.DefShader`
                  | To detach a shader from an object
                  | set shader ID to -1
  =============== ==================================================
  """
  try:
    """
    if _Stim.isRunSect:
      _Stim.LastErrC = StimErrC.noShadersInRunSect
      raise(StimException(_Stim.LastErrC))
    """
    _Stim.setObjShader(_iobjs, _ishds)

  except stm.StimException as e:
    ssp.Log.write("ERROR", "SetObjShader: {0}, {1}".format(e.value, e))
  return _Stim.LastErrC


# ---------------------------------------------------------------------
def SetBkgColor(_col):
  """
  Set color of background.

  =============== ==================================================
  Parameters:
  =============== ==================================================
  _col            | color in RGB values as tupple (r,g,b{,u,v,w})
  =============== ==================================================

  In the parameter ``_col``, the values beyond ``r,g,b`` are optional;
  they are only relevant in "screen overlay mode" and otherwise ignored.

  """
  try:
    _Stim.setBkgColor(_col)

  except stm.StimException as e:
    ssp.Log.write("ERROR", "SetBkgColor: {0}, {1}".format(e.value, e))
  return _Stim.LastErrC


# ---------------------------------------------------------------------
def Scene_Clear(_dur, _marker=0):
  """
  Clear screen and wait.

  Enabling marker causes the display of a white square in the bottom
  left corner of the screen and/or the output of a TTL pulse via the
  DIO24 board, if installed).

  =============== ==================================================
  Parameters:
  =============== ==================================================
  _dur            | duration of scene in seconds
  _marker         | 0=no marker, 1=marker
  =============== ==================================================
  """
  try:
    _Stim.clearScene(_dur, (_marker==1))

  except stm.StimException as e:
    ssp.Log.write("ERROR", "Scene_Clear: {0}, {1}".format(e.value, e))
  return _Stim.LastErrC


# ---------------------------------------------------------------------
def Scene_RenderEx(_dur, _iobjs, _opos, _omag, _oang, _marker=0,
                   _screen=0):
  """
  Draw objects and wait.

  Enabling marker causes the display of a white square in the bottom
  left corner of the screen and/or the output of a TTL pulse via the
  DIO24 board, if installed).

  .. attention:: **Extended version**: Number of objects not anymore a
                 parameter - it is determined by the lenght of the object
                 index list -, and allows to define magnification factors
                 and rotation angles for each object.

  =============== ==================================================
  Parameters:
  =============== ==================================================
  _dur            | duration of scene in seconds
  _iobjs          | object indices, as [i1, i2, ...]
  _opos           | object positions, as [(x1,y1), (x2,y2), ...]
  *_omag*         | *object magification as [(mx,my), ...]*
  *_oang*         | *object rotation angles in degree as [a1, ...]*
  _marker         | 0=no marker, 1=marker
  =============== ==================================================

  *new or changed parameters*
  """
  try:
    _Stim.renderScene(_dur, _iobjs, _opos, _omag, _oang, (_marker==1))

  except stm.StimException as e:
    ssp.Log.write("ERROR", "Scene_Render(Ex): {0}, {1}".format(e.value, e))
  return _Stim.LastErrC

# - - - - - - - - - - - - - - - - - - - - - - - - - - - - - - - - - - -
def Scene_Render(_dur, _nobjs, _iobjs, _opos, _marker=0):
  _omag   = len(_iobjs)*[(1.0, 1.0)]
  _oang   = len(_iobjs)*[0.0]
  Scene_RenderEx(_dur, _iobjs, _opos, _omag, _oang, _marker)


# ---------------------------------------------------------------------
def Start_Movie(_iobj, _opos, _seq, _omag, _trans, _oang, _screen=0):
  """
  Start playing a movie object.

  =============== ==================================================
  Parameters:
  =============== ==================================================
  _iobj           | index of movie object
  _opos           | object positions, as (x1,y1)
  _seq            | sequence parameters, as
                  | [fr0, fr1, frreps, sqreps], with ...
                  | fr0=first, f1=last frame,
                  | frreps=number of frame repeats,
                  | sqreps=number of sequence repeats
  _omag           | object magification as (mx,my)
  _trans          | transparency, 0=transparent ... 255=opaque
  _oang           | object rotation angles in degree
  _screen         | 0=standard, 1=render on 2nd screen (=2nd half
                  | of wide screen) in screen overlay mode
  =============== ==================================================
  """
  try:
    _Stim.startMovie(_iobj, _opos, _seq, _omag, _trans, _oang, _screen)

  except stm.StimException as e:
    ssp.Log.write("ERROR", "Start_Movie: {0}, {1}".format(e.value, e))
  return _Stim.LastErrC

# ---------------------------------------------------------------------
def Start_Video(_iobj, _opos, _omag, _trans, _oang, _screen=0):
  """
  Start playing a movie object.

  =============== ==================================================
  Parameters:
  =============== ==================================================
  _iobj           | index of movie object
  _opos           | object positions, as (x1,y1)
  _omag           | object magification as (mx,my)
  _trans          | transparency, 0=transparent ... 255=opaque
  _oang           | object rotation angles in degree
  _screen         | 0=standard, 1=render on 2nd screen (=2nd half
                  | of wide screen) in screen overlay mode
  =============== ==================================================
  """
  try:
    _Stim.startVideo(_iobj, _opos, _omag, _trans, _oang, _screen)

  except stm.StimException as e:
    ssp.Log.write("ERROR", "Start_Video: {0}, {1}".format(e.value, e))
  return _Stim.LastErrC


# =====================================================================
# Lightcrafter-related commands

# ---------------------------------------------------------------------
def LC_softwareReset(_devIndex):
  """
  Signal the device (_devIndex) to do a software reset. This will take a
  couple of seconds. After the reset the device is disconnected.

  =============== ==================================================
  Parameters:
  =============== ==================================================
  _devIndex       | index of device (starting with 0)
  =============== ==================================================
  """
  try:
    _Stim.processLCrCommand(stm.StimLCrCmd.softwareReset,
                            [_devIndex])
  except stm.StimException as e:
    ssp.Log.write("ERROR", "LC_softwareReset: {0}, {1}".format(e.value, e))
  return _Stim.LastErrC

# ---------------------------------------------------------------------
def LC_setInputSource(_devIndex, _source, _bitDepth):
  """
  Defines the input source of the device.

  =============== ==================================================
  Parameters:
  =============== ==================================================
  _devIndex       | index of device (starting with 0)
  _source         | 0=parallel interface (PP),
                  | 1=internal test pattern,
                  | 2=Flash
                  | 3=FPD-link
  _bitDepth       | Parallel interface bit depth
                  | 0=30, 1=24, 2=20, 3=16, 4=10, 5=8 bits
  =============== ==================================================
  """
  try:
    _Stim.processLCrCommand(stm.StimLCrCmd.setInputSource,
                            [_devIndex, _source, _bitDepth])
  except stm.StimException as e:
    ssp.Log.write("ERROR", "LC_setInputSource: {0}, {1}"
                  .format(e.value, e))
  return _Stim.LastErrC

# ---------------------------------------------------------------------
def LC_setDisplayMode(_devIndex, _mode):
  """
  Sets the display mode of the device.

  =============== ==================================================
  Parameters:
  =============== ==================================================
  _devIndex       | index of device (starting with 0)
  _mode           | 0=video display mode,
                  | Assumes streaming video image from the
                  | 30-bit RGB or FPD-link interface with a
                  | pixel resolution of up to 1280 × 800 up
                  | to 120 Hz.
                  | 1=Pattern display mode
                  | Assumes a 1-bit through 8-bit image with
                  | a pixel resolution of 912 × 1140 and
                  | bypasses all the image processing functions
                  | of the DLPC350.
  =============== ==================================================
  """
  try:
    """
    _Stim.processLCrCommand(stm.StimLCrCmd.setInputSource,
                            [_source, _bitDepth])
    """
    _Stim.processLCrCommand(stm.StimLCrCmd.setInputSource,
                            [_devIndex])

  except stm.StimException as e:
    ssp.Log.write("ERROR", "LC_setInputSource: {0}, {1}"
                  .format(e.value, e))
  return _Stim.LastErrC

# ---------------------------------------------------------------------
def LC_setLEDCurrents(_devIndex, _rgb):
  """
  Sets the current of the LEDs.

  =============== ==================================================
  Parameters:
  =============== ==================================================
  _devIndex       | index of device (starting with 0)
  _rgb            | currents as a list [r,g,b]
                  | with 0 <= r,g,b <= 255
  =============== ==================================================
  """
  try:
    _Stim.processLCrCommand(stm.StimLCrCmd.setLEDCurrents,
                            [_devIndex, _rgb])
  except stm.StimException as e:
    ssp.Log.write("ERROR", "LC_setLEDCurrents: {0}, {1}"
                  .format(e.value, e))
  return _Stim.LastErrC

# ---------------------------------------------------------------------
def LC_setLEDEnabled(_devIndex, _rgb):
  """
  Enable or disable the LEDs.

  =============== ==================================================
  Parameters:
  =============== ==================================================
  _devIndex       | index of device (starting with 0)
  _rgb            | state of LEDas a list [r,g,b]
                  | with True or False
  =============== ==================================================
  """
  try:
    _Stim.processLCrCommand(stm.StimLCrCmd.setLEDEnabled,
                            [_devIndex, _rgb])
  except stm.StimException as e:
    ssp.Log.write("ERROR", "LC_setLEDEnabled: {0}, {1}"
                  .format(e.value, e))
  return _Stim.LastErrC


# ---------------------------------------------------------------------<|MERGE_RESOLUTION|>--- conflicted
+++ resolved
@@ -76,12 +76,12 @@
   try:
     tLastUpt_pick = datetime.fromtimestamp(os.path.getmtime(fNameDir_pk))
     if tLastUpt_pick > tLastUpt_py and not args.compile:
-<<<<<<< HEAD
+      # ***********
+      # CHECK
+      # ***********
       #pythonPath  = os.environ.get("PYTHONPATH", "").split(";")[1]
       pythonPath  = os.environ.get("PYTHONPATH", "").split(";")[0]
-=======
-      pythonPath  = os.environ.get("PYTHONPATH", "").split(";")[1]
->>>>>>> 4852fa12
+      # ***********
       if len(pythonPath) > 0:
         pythonPath += "\\"
       ssp.Log.write("INFO", "Script has not changed, running stimulus now ...")
@@ -117,13 +117,8 @@
 def GetRandom(_seed):
   """
   Returns a random number in the interval [0, 1) at runtime using the
-<<<<<<< HEAD
   random.random() function.
 
-=======
-  random.random() function. 
-  
->>>>>>> 4852fa12
   =============== ==================================================
   Parameters:
   =============== ==================================================
