
<<<<<<< HEAD
## QDSpy v.78 beta (experimental)
=======
## QDSpy v.77 beta 
>>>>>>> ceb858f9

This is a software for generating and presenting stimuli for visual neuroscience. It is based on QDS, developped in the former Dept. of Biomedical Optics at the MPI for Medical Research in Heidelberg. QDSpy is written in Python, uses OpenGL and primarly targets Windows 7 and above.

*Note, this is still a beta version.*
*For disclaimer, see [here](http://qdspy.eulerlab.de/disclaimer.html#disclaimer-of-warranty).*

### Documentation

For documentation, see [here](http://qdspy.eulerlab.de).  
To jump to installation, see [here](http://qdspy.eulerlab.de/installation.html#installation).

### Release notes

<<<<<<< HEAD
#### v0.78beta - experimental branch

* Bug fix: With Python 3.7, terminating QDSpy caused a `RuntimeError: dictionary changed size during iteration`; fixed.
* Now also the Python and Conda versions are logged, as well as the versions of `pglet` and `moviepy`.
  ```
   *** QDSpy v0.78 beta Presenter - (c) 2013-19 Thomas Euler
    ok Initializing ...
       ENABLED    : high process priority during presentation
       enabled    : automatic garbage collection
  INFO Python     : v3.7.1
  INFO Conda      : v4.5.12
  INFO pyglet     : v1.3.2
  INFO moviepy    : v0.2.3.5
  ...
  INFO OpenGL     : v4.6.0 NVIDIA 391.01
  INFO GLSL       : v4.60 NVIDIA
  INFO Renderer   : GeForce GTX 1070/PCIe/SSE2 by NVIDIA Corporation
  INFO Timing     : vsync-based (pyglet calls)
  INFO Expected   : 60.0 Hz
  ...
  ```    
   
#### v0.77beta - experimental branch
=======
#### v0.77beta
>>>>>>> ceb858f9

* New digital I/O feature added: In addition to the marker pin, two user output pins can be now be defined in the ``QDSpy.ini`` file.
  These allow to control simple external TTL-compatible hardware from the GUI, which now contains two user buttons to switch the
  signals at the user pins. A simple example application is controlling a drug puffing system. Note that this feature is not yet
  implemented for the Arduino as I/O device.
  See [`inifile`](http://qdspy.eulerlab.de/inifile.html) for details on the new parameters.
* Changes by [Tom Boissonnet](https://github.com/Tom-TBT):
  * Bug fix in probing center feature.
  * Parameters added to ``QDSpy.ini`` file: ``float_gui_time_out`` (in seconds), which deals with potential problems when loading very
    large stimuli; ``str_antimarkerrgba``, defining the colour of the "anti" marker, which "blanks" the marker area on the screen when
    the marker is not displayed. This prevents large stimuli from interacting with the marker display.
* **IMPORTANT**: The ``QDSpy.ini`` file contains new parameters, which need to be added to the existing ``QDSpy.ini`` file, 
  otherwise QDSpy will crash. The easiest way to do so, is to rename the file to, for example, ``QDSpy.ini_COPY``. Then start 
  QDSpy and let it generate a fresh configuration file. Open both the new file and your copy in parallel and change the parameters
  in the new file according to your previous settings. See see :doc:`inifile` for further details on the new parameters.
* Small bug fix in the GUI.

#### v0.76beta - experimental branch

* 2017-08-13: Accelerated program start (i.e. on PCs with many cores) by simplifying communication between stimulation process
  and GUI, avoiding time-consuming sync manager and by communicating with integers instead of strings.
* 2017-08-11: Bug fix: Probing center feature ([Tom Boissonnet](https://github.com/Tom-TBT))
* Experimental support for an Arduino as low-cost digital I/O device (timing not yet thoroughly tested!).
* New feature contributed by [Tom Boissonnet](https://github.com/Tom-TBT) (Asari lab, EMBL Monterotondo):     
  It is found on the GUI tab "Tools". When pressing "Start probing center", 
  a spot appears on the stimulus screen. 
  The spot can be moved (dragged) with the left mouse button pressed.
  Changing the spot parameters in the GUI changes the spot immediately. 
  The tool can, for example, be used to roughly explore the receptive field of 
  a retinal ganglion cell. The probing mode can be left 
  by either pressing the right mouse button (saving the position to the log), 
  or by pressing "Abort" in the GUI.    
* **IMPORTANT**: The ``QDSpy.ini`` file contains (a) new parameter(s), which need to be added to the existing ``QDSpy.ini`` file, 
  otherwise QDSpy will crash. The easiest way to do so, is to rename the file to, for example, ``QDSpy.ini_COPY``. Then start 
  QDSpy and let it generate a fresh configuration file. Open both the new file and your copy in parallel and change the parameters
    in the new file according to your previous settings. See see :doc:`inifile` for further details on the new parameters.

#### v0.75beta (April 2017)

* Bug fix: Problems with "ghost images" when playing more than one movie or 
  video were fixed. Now movie/video objects that are restarted before the 
  previous run was finished are first automatically stopped and ended. Also,
  movies/videos were also forwarded for no-duration scenes (e.g. a change in
  object colour), which led to changes in the movie/video frame rate. This
  should now be fixed as well
* Bug fix: The first command in a loop was ignored; this is fixed now.
* Bug fix: ``__autofile.py`` handling was restructured: When no ``__autorun.py`` 
  file exists in the ``.\Stimuli`` folder, QDSpy warns and runs a default instead. An ``__autorun.py`` does no 
  longer have to be present in ``.\Stimuli``.
* **New feature**: Using the "screen overlay mode", stimuli with up to 6 different
  wavelengths (hexachromatic) can be shown by extending the presentation area to 
  two neighbouring display devices (i.e. two lightcrafters with different sets of 
  LEDs). See [`inifile`](http://qdspy.eulerlab.de/inifile.html) for details on the new configuration parameters in 
  section ``[Overlay]`` and 
  [Screen overlay mode](http://qdspy.eulerlab.de/how_QDSpy_works.html#screen-overlay-mode) for instructions.
  
  This feature was inspired by the paper _"A tetrachromatic display for the 
  spatiotemporal control of rod and cone stimulation"_ by Florian S. Bayer and
  colleagues (Bayer et al., 2015, J Vis [doi:10.1167/15.11.15](https://www.ncbi.nlm.nih.gov/pubmed/26305863)).
  
  
* **IMPORTANT**: The ``QDSpy.ini`` file contains a couple of new parameters, 
  including a new section called ``[Overlay]``. Thus, the new parameters need to 
  be added to the existing ``QDSpy.ini`` file, otherwise QDSpy will crash. 
  The easiest way to do so, is to rename the file to, for example, 
  ``QDSpy.ini_COPY``. Then start QDSpy and let it generate a fresh configuration 
  file. Open both the new file and your copy in parallel and change the parameters
  in the new file according to your previous settings. See see :doc:`inifile` 
  for further details on the new parameters.
  
* **Known issues**:

  * The GUI controls for the "screen overlay mode" are already present but not
    yet working. A work-around is changing the settings directly in ``QDSpy.ini``. 
  * Objects that use shaders are not yet correctly displayed in "screen overlay 
    mode".
  * ``SetColorLUTEntry()`` does not yet handle a LUT with more than 3 colours.
  * When starting QDSpy the stimulus screen may sometimes go white; as soon as
    the first stimulus is presented, the screen behaves normal.


#### v0.74beta (March 2017)

* Added `hid.cp36-win_amd64.pyd` to ``.\Devices`` to enable ``hid`` under Python
  3.6 (comes with Anaconda version 4.3.x). This means that now QDSpy should 
  be compatible with the newest Anaconda distribution.
* Attempted to simplify path management: ``__autorun.pickle`` is not anymore
  required in the stimulus folder
* LED pre-settings for lightcrafter was extended: now for each LED also 
  the default current, the maximal current, the index of the lightcrafter
  device (0 or 1), and the LED index (which LED position within the 
  lightcrafter) are defined in ``QDSpy.ini``.
* Up to two lightcrafters can be handled; the GUI has been changed accordingly.
* **IMPORTANT**: Note that the ``.pickle`` format has changed and therefore all stimuli need to
  be recompiled. To avoid confusion, delete all ``.pickle`` files in the 
  ``\QDSpy\Stimulus`` folder.
* **IMPORTANT**: The ``QDSpy.ini`` file contains a couple of new parameters, 
  including a new section called ``[Overlay]`` (the latter is work in progress 
  and concerns a feature that is not yet fully implemented yet. Please ignore 
  for now). 
  Thus, the new parameters need to be added to the existing ``QDSpy.ini`` file,
  otherwise QDSpy will crash. The easiest way to do so, is to rename the file 
  to, for example, ``QDSpy.ini_COPY``. Then start QDSpy and let it generate
  a fresh configuration file. Open both the new file and your copy in parallel
  and change the parameters in the new file according to your previous 
  settings. See see :doc:`inifile` for further details on the new parameters.
* Documentation was updated and extended (including, for example, a detailed
  explanation of the parameters in ``QDSpy.ini``).

#### v0.73beta (January - February 2017)

* Installation instructions extended (2016-12-20 and 2017-01-18).
* Dependencies changed from Qt4 to Qt5. The background is that many packages, 
  including Anaconda (from version 4.2.0), are now moving to Qt5 for several 
  reasons. QDSpy is now using Qt5 and is now compatible to the latest version
  of the Anaconda distribution
* Bux fix: The GUI is now scaled if an HD display is detected - before it was
  not usable on small HD screens. The mechanism is fairly simple: if one of the
  connected screens has a pixel density larger than 110 dpi (currently defined
  in `QDSpy_dpiThresholdForHD` in ``QDSpy_global.py``) then all GUI elements are
  scaled by this pixel density devided by 100. The font size of the text in the
  history is treated differently; dependent on whether an "HD" display was 
  detected one of two pre-defined font sizes are used 
  (see `QDSpy_fontPntSizeHistoryHD` and `QDSpy_fontPntSizeHistoryHD` in 
  ``QDSpy_global.py``).
* Bug fix: Stimulus duration now calculated correctly.
* Bug fix: `GetStimulusPath()` now returns also to correct path for stimulus
  files in a subfolder of the default stimulus folder.
          

#### v0.72 beta (August 2016) 

* Bug fix: GUI for adjusting LED currents now remains active after sending a 
  change to the lighcrafter. "Refresh display info" button now works and LED
  status is updated after the automatic execution of ``__autorun.pickle``.


#### v0.71 beta (July 2016) 

* **Videos (AVI containers) now work** except for the rotation parameter, which uses
  a corner instead of the centre. The commands are `DefObj_Video()`, `Start_Video()` 
  and `GetVideoParamters()`. Note that the latter now returns a dictionary instead
  of a list.
* Like `GetVideoParamters()`, `GetMovieParamters()` now also returns a dictionary.
* The GUI has been reorganized:

  * A font is used that works on all Window versions (7 and higher).
  * *Lightcrafter only*: The `LEDs: enable` button allows switching off the LEDs
    and changes to manual LED control (for details, see section :doc:`lightcrafter`).
  * A new tab called "tools" was added; currently in contains a very simple 
    interface to a USB camera (e.g. for observing the stimulus).
  * A "Wait for trigger: ..." button has been added; *this is not yet functional*.
  * Duration of stimulus is shown.
  * Minor fixes.


#### v0.70 beta (July 2016) 

* Now reports GLSL version
* Fixed error when QDSpy GUI does not find a compiled `__autorun`.
* Stimulus folder can now be selected using the  `Change folder` button. Note
  that at program start, QDSpy always pre-selects the default stimulus folder
  defined in the `QDSpy.ini` file
* Cleaning up some pyglet-related code
* Fixed that `psutil` was required even with `bool_incr_process_prior=False`
* Added two entries to the `[Display]` section of the configuration file: 
  `bool_markershowonscreen` determines if the marker ("trigger") that is send
  via an I/O card is indicated as a small box in the right-bottom corner of
  the screen. Entry `int_markerrgba` (e.g. = 255,127,127,255) defines the 
  marker color as RGB+alpha values.
* Starting the GUI version does not require a command line parameter anymore
* Added a new optional command line parameter ``--gui``, which when present
  directs all messages (except for messages generated when scripts are 
  compiled) to the history window of the GUI. 
* If the `QDSpy.ini` file is missing, it will be recreated from default values.
  From now on, the `QDSpy.ini` file will not be any longer in this repository to 
  prevent that new versions overwrite setup-specific settings (e.g. hardware 
  use, digital I/O configuration, etc.)
* Removed currently unused tab "Setting" in GUI
* Changed code for increasing process priority via `psutil` 
* Added pre-compiled ``hidapi`` packages for Python 3.5.x (``hid.cp35-win_amd64.pyd``); 
  the version for Python 3.4.x was renamed to ``hid.cp34-win_amd64.pyd``. 
* **Now QDSpy fully supports Python 3.5.x.** The installation instructions were 
  updated accordingly.
* Fixed bug in drawing routines for sectors and arcs
* 'Q' now aborts stimulus presentation for both the command line and GUI 
  version of QDSpy
* Refractoring of the code that interfaces with the graphics API (currently
  OpenGL via pyglet)
* Fixed a bug in the way the scene is centered and scaled.
* Added a **stimulus control window** to be displayed on the GUI screen when 
  stimulus presentation is running fullscreen on a different display. This is beta;
  the performance of drawing stimuli on different screens in parallel needs to
  be carefully tested on different machines.
  Added two entries to the `[Display]` section of the configuration file: 
  `bool_use_control_window` activates or deactivates the control window, and 
  `float_control_window_scale` is a scaling factor that defines the size of the
  control window.
* When upgrading a QDSpy installation, new configuration file parameters are now
  automatically added. 
  **Important:** for consistency, the names of some entries in the configuration 
  file needed to be changed: `str_digitalio_port_out`, `str_digitalio_port_in`,
  `str_led_filter_peak_wavelengths`, `str_led_names`, `str_led_qtcolor`, and 
  `str_markerrgba`. **This needs to be corrected manually in any pre-existing
  configuration file in an existing installation.** Alternatively, the configuration
  file can be deleted, triggering QDSpy to generated a new one with default values.  
* Fixed a bug that caused QDSpy to freeze when changing stage parameters and
  then playing a stimulus.  
* End program cleanly and with a clear error message when digital I/O is enabled
  in the configuration file but the Universal Library drivers are not installed. 
  The default for the configuration file is now `bool_use_digitalio = False`.


#### v0.6 beta (April 2016) 

* Bug fixes
* Added `DefObj_Video()`, `Start_Video()` and `GetVideoParamters()` commands. 
  Not yet fully implemented and tested; do not use yet.
* Added `GetMovieParameters()` command
* Fixed `GetDefaultRefreshRate()` command; now reports requested frame rate.
* Added `[Tweaking]` section to configuration file. Here, parameters that tune
  the behaviour of QDSpy are collected. The first parameter is `bool_use3DTextures`;
  it determines, which of pyglets texture implementations is used to load and
  manage montage images for movie objects (0=texture grid, 1=3D texture).
* Added instructions to the documentation of `DefObj_Movie()` how to convert
  a movie image montage used for the previous QDS with QDSpy. Key is that - in 
  contrast to QDS - QDSpy considers the bottom-left frame of a montage the first
  frame of the sequence.


#### v0.5 beta (December 2015) 

* Bug fixes
* Documentation updated
* Gamma correction of display now possible (see section 
  :doc:`how_QDSpy_works`)
* Now catches errors generated when compiling shader scripts.
* Changed stage parameters (magification, center, rotation, etc.) are now 
  written to the configuration file.
* Writes the log automatically to a file. The log contains machine-readable 
  tags for the data analysis.


#### v0.4 alpha (November 2015) 

* Migrated to Python 3.4.3
* Added GUI
* Bug fixes
* Added rudimentary support for controlling a lightcrafter device 
* Added movie commands, currently only copying what the old QDS commands did.
* Added a shader that acknowledges colour and alpha value of its object 
  ("SINE_WAVE_GRATING_MIX").


#### v0.3 alpha (March 2015) 

* Minor bug fixes
* Fixed transparency of objects (works now)

#### v0.2 alpha (before 2015)

* Basic functionality, proof of concept<|MERGE_RESOLUTION|>--- conflicted
+++ resolved
@@ -1,9 +1,5 @@
 
-<<<<<<< HEAD
-## QDSpy v.78 beta (experimental)
-=======
-## QDSpy v.77 beta 
->>>>>>> ceb858f9
+## QDSpy
 
 This is a software for generating and presenting stimuli for visual neuroscience. It is based on QDS, developped in the former Dept. of Biomedical Optics at the MPI for Medical Research in Heidelberg. QDSpy is written in Python, uses OpenGL and primarly targets Windows 7 and above.
 
@@ -17,7 +13,6 @@
 
 ### Release notes
 
-<<<<<<< HEAD
 #### v0.78beta - experimental branch
 
 * Bug fix: With Python 3.7, terminating QDSpy caused a `RuntimeError: dictionary changed size during iteration`; fixed.
@@ -40,10 +35,7 @@
   ...
   ```    
    
-#### v0.77beta - experimental branch
-=======
 #### v0.77beta
->>>>>>> ceb858f9
 
 * New digital I/O feature added: In addition to the marker pin, two user output pins can be now be defined in the ``QDSpy.ini`` file.
   These allow to control simple external TTL-compatible hardware from the GUI, which now contains two user buttons to switch the
